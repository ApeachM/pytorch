# -*- coding: utf-8 -*-

from torch.testing._internal.common_utils import run_tests

# Quantized Tensor
from quantization.test_quantized_tensor import TestQuantizedTensor  # noqa: F401
# Quantized Op
# TODO: merge test cases in quantization.test_quantized
from quantization.test_quantized_op import TestQuantizedOps  # noqa: F401
from quantization.test_quantized_op import TestQNNPackOps  # noqa: F401
from quantization.test_quantized_op import TestQuantizedLinear  # noqa: F401
from quantization.test_quantized_op import TestQuantizedConv  # noqa: F401
from quantization.test_quantized_op import TestDynamicQuantizedLinear  # noqa: F401
from quantization.test_quantized_op import TestComparatorOps  # noqa: F401
from quantization.test_quantized_op import TestPadding  # noqa: F401
from quantization.test_quantized_op import TestQuantizedEmbeddingOps  # noqa: F401
from quantization.test_quantized_op import TestDynamicQuantizedRNNOp  # noqa: F401

# Quantized Functional
from quantization.test_quantized_functional import TestQuantizedFunctional  # noqa: F401

# Quantized Module
from quantization.test_quantized_module import TestStaticQuantizedModule  # noqa: F401
from quantization.test_quantized_module import TestDynamicQuantizedModule  # noqa: F401

# Quantization Aware Training
from quantization.test_qat_module import TestQATModule  # noqa: F401

# Quantization specific fusion passes
from quantization.test_fusion_passes import TestFusionPasses  # noqa: F401

# Module
# TODO: some of the tests are actually operator tests, e.g. test_forward_per_tensor, and
# should be moved to test_quantized_op
from quantization.test_workflow_module import TestFakeQuantize  # noqa: F401
from quantization.test_workflow_module import TestObserver  # noqa: F401
# TODO: merge with TestObserver
# TODO: some tests belong to test_quantize.py, e.g. test_record_observer
from quantization.test_workflow_module import TestRecordHistogramObserver  # noqa: F401
from quantization.test_workflow_module import TestHistogramObserver  # noqa: F401
from quantization.test_workflow_module import TestDistributed  # noqa: F401

# Workflow
# 1. Eager mode quantization
from quantization.test_quantize import TestPostTrainingStatic  # noqa: F401
from quantization.test_quantize import TestPostTrainingDynamic  # noqa: F401
from quantization.test_quantize import TestQuantizationAwareTraining  # noqa: F401
from quantization.test_quantize import TestEagerModeOps  # noqa: F401
from quantization.test_quantize import TestEagerModeQATOps  # noqa: F401

# TODO: merge with other tests in test_quantize.py?
from quantization.test_quantize import TestFunctionalModule  # noqa: F401
from quantization.test_quantize import TestFusion  # noqa: F401
from quantization.test_quantize import TestModelNumerics  # noqa: F401
from quantization.test_quantize import TestQuantizeONNXExport  # noqa: F401
from quantization.test_quantize import TestDeprecatedJitQuantized  # noqa: F401

# 2. Graph mode quantization
from quantization.test_quantize_jit import TestQuantizeJit  # noqa: F401
from quantization.test_quantize_jit import TestQuantizeJitPasses  # noqa: F401
from quantization.test_quantize_jit import TestQuantizeJitOps  # noqa: F401
from quantization.test_quantize_jit import TestQuantizeDynamicJitPasses  # noqa: F401
from quantization.test_quantize_jit import TestQuantizeDynamicJitOps  # noqaa: F401

# 3. GraphModule based graph mode quantization
try:
    from quantization.test_quantize_fx import TestFuseFx  # noqa: F401
    from quantization.test_quantize_fx import TestQuantizeFx  # noqa: F401
    from quantization.test_quantize_fx import TestQuantizeFxOps  # noqa: F401
    from quantization.test_quantize_fx import TestQuantizeFxModels  # noqa: F401
except ImportError:
    # In FBCode we separate FX out into a separate target for the sake of dev
    # velocity. These are covered by a separate test target `quantization_fx`
    pass

# Tooling: numeric_suite
from quantization.test_numeric_suite import TestEagerModeNumericSuite  # noqa: F401

try:
    from quantization.test_numeric_suite_fx import TestGraphModeNumericSuite  # noqa: F401
    from quantization.test_numeric_suite_fx import TestFXGraphMatcher  # noqa: F401
<<<<<<< HEAD
    from quantization.test_numeric_suite_fx import TestFXNumericSuiteCoreAPIs  # noqa: F401
=======
    from quantization.test_numeric_suite_fx import TestFXGraphMatcherModels  # noqa: F401
>>>>>>> 0d9c08e3
except ImportError:
    pass

# Backward Compatibility
from quantization.test_backward_compatibility import TestSerialization  # noqa: F401

# Equalization
from quantization.test_equalize import TestEqualizeEager  # noqa: F401
# Bias Correction
from quantization.test_bias_correction import TestBiasCorrection  # noqa: F401

if __name__ == '__main__':
    run_tests()<|MERGE_RESOLUTION|>--- conflicted
+++ resolved
@@ -79,11 +79,8 @@
 try:
     from quantization.test_numeric_suite_fx import TestGraphModeNumericSuite  # noqa: F401
     from quantization.test_numeric_suite_fx import TestFXGraphMatcher  # noqa: F401
-<<<<<<< HEAD
+    from quantization.test_numeric_suite_fx import TestFXGraphMatcherModels  # noqa: F401
     from quantization.test_numeric_suite_fx import TestFXNumericSuiteCoreAPIs  # noqa: F401
-=======
-    from quantization.test_numeric_suite_fx import TestFXGraphMatcherModels  # noqa: F401
->>>>>>> 0d9c08e3
 except ImportError:
     pass
 
