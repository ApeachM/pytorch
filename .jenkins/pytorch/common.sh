--- conflicted
+++ resolved
@@ -81,11 +81,8 @@
   # Save sccache logs to file
   sccache --stop-server || true
   rm ~/sccache_error.log || true
-<<<<<<< HEAD
-=======
   # increasing SCCACHE_IDLE_TIMEOUT so that extension_backend_test.cpp can build after this PR:
   # https://github.com/pytorch/pytorch/pull/16645
->>>>>>> 4193f7a1
   SCCACHE_ERROR_LOG=~/sccache_error.log SCCACHE_IDLE_TIMEOUT=1200 RUST_LOG=sccache::server=error sccache --start-server
 
   # Report sccache stats for easier debugging
