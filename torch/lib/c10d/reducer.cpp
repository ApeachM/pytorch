--- conflicted
+++ resolved
@@ -1469,32 +1469,6 @@
   }
 }
 
-<<<<<<< HEAD
-=======
-void Reducer::set_construction_logging_data(
-    const std::string& module_name,
-    const std::vector<int>& device_ids,
-    int output_device,
-    bool broadcast_buffers) {
-  ddp_logging_data_->module_name = module_name;
-  ddp_logging_data_->device_ids = device_ids;
-  ddp_logging_data_->output_device = output_device;
-  ddp_logging_data_->broadcast_buffers = broadcast_buffers;
-  ddp_logging_data_->world_size = process_group_->getSize();
-  ddp_logging_data_->rank = process_group_->getRank();
-  ddp_logging_data_->bucket_cap_mb = bucket_bytes_cap_ / (1024 * 1024);
-  ddp_logging_data_->find_unused_parameters = find_unused_parameters_;
-  ddp_logging_data_->gradient_as_bucket_view = gradient_as_bucket_view_;
-  ddp_logging_data_->backend_name = process_group_->getBackendName();
-
-  LogPyTorchDDPUsage(*ddp_logging_data_);
-}
-
-c10::DDPLoggingData Reducer::get_ddp_logging_data() {
-  return *ddp_logging_data_;
-}
-
->>>>>>> 2e76edea
 namespace {
 
 // Tensors may be coalesced into buckets. Buckets must contain tensors of
