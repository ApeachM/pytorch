--- conflicted
+++ resolved
@@ -51,12 +51,6 @@
   };
 }
 
-<<<<<<< HEAD
-TORCH_API Module codegen_backend_module(const std::string& backend_name,
-                              const Module& orig_module,
-                              const c10::Dict<IValue, IValue>& method_compile_spec,
-                              c10::DictTypePtr any_dict_ty);
-=======
 using BackendPreprocessFunction =
     std::function<c10::IValue(const Module&, const c10::Dict<IValue, IValue>&)>;
 
@@ -69,7 +63,10 @@
 TORCH_API BackendPreprocessFunction
 getBackendPreprocessFunction(const std::string& name);
 
->>>>>>> 0c313564
+TORCH_API Module codegen_backend_module(const std::string& backend_name,
+                              const Module& orig_module,
+                              const c10::Dict<IValue, IValue>& method_compile_spec,
+                              c10::DictTypePtr any_dict_ty);
 } // namespace detail
 } // namespace jit
 } // namespace torch