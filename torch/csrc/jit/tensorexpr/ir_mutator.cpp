--- conflicted
+++ resolved
@@ -285,12 +285,7 @@
     new_reduce_args.push_back(static_cast<const Var*>(r->accept_mutator(this)));
   }
 
-<<<<<<< HEAD
-  return new ReduceOp(
-      body_new, new_reduce_args, v->reducer());
-=======
-  return new ReduceOp(buf_new, body_new, new_reduce_args, v->reducer());
->>>>>>> 853f8dba
+  return new ReduceOp(body_new, new_reduce_args, v->reducer());
 }
 
 const Expr* IRMutator::mutate(const BaseCallNode* v) {
