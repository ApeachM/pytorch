--- conflicted
+++ resolved
@@ -2051,7 +2051,6 @@
            supports_tensor_out=True,
            sample_inputs_func=sample_inputs_linalg_solve,
            check_batched_gradgrad=False,
-<<<<<<< HEAD
            decorators=[skipCUDAIfNoMagma, skipCPUIfNoLapack]),
     OpInfo('linalg.lstsq',
            aten_name='linalg_lstsq',
@@ -2068,9 +2067,6 @@
                SkipInfo('TestGradients', 'test_fn_grad'),
                SkipInfo('TestCommon', 'test_variant_consistency_jit'),
            )),
-=======
-           decorators=[skipCUDAIfNoMagma, skipCUDAIfRocm, skipCPUIfNoLapack]),
->>>>>>> c4a8f0ce
     OpInfo('linalg.pinv',
            aten_name='linalg_pinv',
            op=torch.linalg.pinv,
